import json
from datetime import datetime
from rest_framework.decorators import api_view, authentication_classes, \
    permission_classes
from rest_framework.generics import get_object_or_404
from rest_framework.settings import api_settings
from rest_framework.permissions import IsAuthenticated
from rest_framework.response import Response
from rest_framework.views import APIView
from rest_framework import viewsets, status, mixins
from rest_framework.authentication import BasicAuthentication, \
    TokenAuthentication
from api.web_soket_methods import send_ws_msg
from models import Exam, EventSession
from serializers import EventSessionSerializer
from edx_api import start_exam_request, poll_status_request, \
<<<<<<< HEAD
    send_review_request, bulk_start_exams_request
=======
    send_review_request, get_proctored_exams
>>>>>>> 85d7dcda
from api.auth import CsrfExemptSessionAuthentication, SsoTokenAuthentication


@api_view(['GET'])
@authentication_classes((SsoTokenAuthentication,))
@permission_classes((IsAuthenticated,))
def start_exam(request, attempt_code):
    exam = get_object_or_404(Exam, exam_code=attempt_code)

    response = start_exam_request(exam.exam_code)
    if response.status_code == 200:
        exam.exam_status = exam.STARTED
        exam.proctor = request.user
        exam.save()
        data = {
            'hash': exam.generate_key(),
            'proctor': exam.proctor.username,
            'status': "OK"
        }
        send_ws_msg(data)
    else:
        data = {'error': 'Edx response error. See logs'}
    return Response(data=data, status=response.status_code)


@api_view(['GET'])
@authentication_classes((SsoTokenAuthentication,))
@permission_classes((IsAuthenticated,))
def poll_status(request, attempt_code):
    exam = get_object_or_404(Exam, exam_code=attempt_code)
    response = poll_status_request(exam.exam_code)
    status = json.loads(response.content)
    data = {
        'hash': exam.generate_key(),
        'status': status.get('status')
    }
    send_ws_msg(data)
    return Response(data=data, status=response.status_code)


class EventSessionViewSet(mixins.ListModelMixin,
                          mixins.CreateModelMixin,
                          mixins.RetrieveModelMixin,
                          mixins.UpdateModelMixin,
                          viewsets.GenericViewSet):
    """
    Event managment API

    For **create** send `testing_center`,`course_id`,`course_event_id`
    Other fields filling automaticaly

    You can **update** only `status` and `notify` fields
    """
    serializer_class = EventSessionSerializer
    queryset = EventSession.objects.all()

    def create(self, request, *args, **kwargs):
        fields_for_create = ['testing_center', 'course_id', 'course_event_id']
        data = {}
        for field in fields_for_create:
            data[field] = request.data.get(field)
        data['proctor'] = request.user.pk
        data['status'] = EventSession.IN_PROGRESS
        serializer = self.get_serializer(data=data)
        serializer.is_valid(raise_exception=True)
        serializer.save()
        send_ws_msg(data)
        headers = self.get_success_headers(serializer.data)
        return Response(serializer.data,
                        status=status.HTTP_201_CREATED,
                        headers=headers)

    def get_success_headers(self, data):
        try:
            return {'Location': data[api_settings.URL_FIELD_NAME]}
        except (TypeError, KeyError):
            return {}

    def update(self, request, *args, **kwargs):

        instance = self.get_object()
        fields_for_update = ['status', 'notify']
        data = {}

        for field in fields_for_update:
            data[field] = request.data.get(field)
        change_end_date = instance.status == EventSession.IN_PROGRESS and \
                          data.get('status') == EventSession.FINISHED

        serializer = self.get_serializer(instance, data=data,
                                         partial=True)
        serializer.is_valid(raise_exception=True)
        self.perform_update(serializer)
        if change_end_date:
            event_session = EventSession.objects.get(pk=instance.pk)
            event_session.end_date = datetime.now()
            event_session.save()
            serializer = self.get_serializer(event_session)
        return Response(serializer.data)


class Review(APIView):
    authentication_classes = (
        SsoTokenAuthentication, CsrfExemptSessionAuthentication,
        BasicAuthentication)
    permission_classes = (IsAuthenticated,)

    def post(self, request):
        """
        Request example:

        `{"attempt_code":"029288A9-9198-4C99-9D3F-E589695CF5D7"}`

        """
        passing_review_status = ['Clean', 'Rules Violation']
        failing_review_status = ['Not Reviewed', 'Suspicious']
        exam = get_object_or_404(Exam,
                                 exam_code=request.data.get('attempt_code'))

        desktop_comments = [
            {
                "comments": "Browsing other websites",
                "duration": 88,
                "eventFinish": 88,
                "eventStart": 12,
                "eventStatus": "Suspicious"
            },
        ]
        review_payload = _review_payload(
            exam,
            request.data.get('attempt_code'),
            passing_review_status[0],
            '',
            desktop_comments
        )

        response = send_review_request(review_payload)
        data = {
            'hash': exam.generate_key(),
            'status': ''
        }
        if response.status_code == 200:
            data['status'] = 'review_was_sent'
        else:
            data['status'] = 'review_send_failed'

        return Response(data=data,
                        status=response.status_code)


class BulkReview(APIView):
    authentication_classes = (
        SsoTokenAuthentication, CsrfExemptSessionAuthentication,
        BasicAuthentication)
    permission_classes = (IsAuthenticated,)

    def post(self, request):
        """
        Request example:

        ````
        [
            {
                "examMetaData": {
                    "examCode": "C27DE6D1-39D6-4147-8BE0-9E9440D4A971",
                    "ssiRecordLocator": "5649f201ab718b6610285f81",
                    "reviewedExam": true,
                    "reviewerNotes": "Everything is ok"
                },
                 "reviewStatus": "Clean",
                 "videoReviewLink": "http://video.url",
                 "desktopComments": [
                    {
                        "comments": "Browsing other websites",
                        "duration": 88,
                        "eventFinish": 88,
                        "eventStart": 12,
                        "eventStatus": "Suspicious"
                    }
                 ]
            },
            {...}
        ]
        ```

        """
        review_payload_list = []
        exams = request.data
        for exam in exams:
            try:
                exam_obj = Exam.objects.get(
                    exam_code=exam.get('examMetaData', {}).get('examCode')
                )
            except Exam.DoesNotExist:
                continue

            review_payload_list.append(_review_payload(
                exam_obj,
                exam_obj.exam_code,
                exam.get('reviewStatus', {}),
                exam.get('videoReviewLink', {}),
                exam.get('desktopComments', {})
            ))

        response = send_review_request(review_payload_list)
        data = {
            'hash': exam_obj.generate_key(),
            'status': ''
        }
        if response.status_code == 200:
            data['status'] = 'review_was_sent'
        else:
            data['status'] = 'review_send_failed'

        return Response(data=data,
                        status=response.status_code)


@api_view(['GET'])
@authentication_classes((SsoTokenAuthentication,))
@permission_classes((IsAuthenticated,))
def get_exams_proctored(request):

    return get_proctored_exams()


@api_view(['GET'])
@authentication_classes((SsoTokenAuthentication,))
@permission_classes((IsAuthenticated,))
def bulk_start_exams(request, exam_codes):
    """
    Start list of exams by exam codes.

    :param request:
    :param exam_codes: comaseparated list of exam codes
    :return:
    """

    exam_list = Exam.objects.filter(exam_code__in=exam_codes)
    response = bulk_start_exams_request(exam_list)
    status = json.loads(response.content)
    data = {
        'status': status.get('status')
    }
    send_ws_msg(data)
    return Response(data=data, status=response.status_code)


def _review_payload(exam, exam_code, review_status, video_link,
                    desktop_comments):
    return {
        "examDate": "",
        "examProcessingStatus": "Review Completed",
        "examTakerEmail": " ",
        "examTakerFirstName": "John",
        "examTakerLastName": "Doe",
        "keySetVersion": "",
        "examApiData": {
            "duration": exam.duration,
            "examCode": exam.exam_code,
            "examName": exam.exam_name,
            "examPassword": exam.exam_password,
            "examSponsor": exam.exam_sponsor,
            "examUrl": "http://localhost:8000/api/edx_proctoring/proctoring_launch_callback/start_exam/4d07a01a-1502-422e-b943-93ac04dc6ced",
            "orgExtra": {
                "courseID": exam.course_id,
                "examEndDate": exam.exam_end_date,
                "examID": exam.exam_id,
                "examStartDate": exam.exam_start_date,
                "noOfStudents": exam.no_of_students
            },
            "organization": exam.organization,
            "reviewedExam": exam.reviewed_exam,
            "reviewerNotes": exam.reviewer_notes,
            "ssiProduct": "rp-now"
        },
        "overAllComments": "",
        "reviewStatus": review_status,
        "userPhotoBase64String": "",
        "videoReviewLink": video_link,
        "examMetaData": {
            "examCode": exam_code,
            "examName": exam.exam_name,
            "examSponsor": exam.exam_sponsor,
            "organization": exam.organization,
            "reviewedExam": "True",
            "reviewerNotes": "Closed Book",
            "simulatedExam": "False",
            "ssiExamToken": "",
            "ssiProduct": "rp-now",
            "ssiRecordLocator": exam.generate_key()
        },
        "desktopComments": desktop_comments,
        "webCamComments": [
            {
                "comments": "Photo ID not provided",
                "duration": 796,
                "eventFinish": 796,
                "eventStart": 0,
                "eventStatus": "Suspicious"
            }
        ]
    }<|MERGE_RESOLUTION|>--- conflicted
+++ resolved
@@ -14,11 +14,7 @@
 from models import Exam, EventSession
 from serializers import EventSessionSerializer
 from edx_api import start_exam_request, poll_status_request, \
-<<<<<<< HEAD
-    send_review_request, bulk_start_exams_request
-=======
-    send_review_request, get_proctored_exams
->>>>>>> 85d7dcda
+    send_review_request, get_proctored_exams, bulk_start_exams_request
 from api.auth import CsrfExemptSessionAuthentication, SsoTokenAuthentication
 
 
@@ -235,14 +231,6 @@
 
         return Response(data=data,
                         status=response.status_code)
-
-
-@api_view(['GET'])
-@authentication_classes((SsoTokenAuthentication,))
-@permission_classes((IsAuthenticated,))
-def get_exams_proctored(request):
-
-    return get_proctored_exams()
 
 
 @api_view(['GET'])
@@ -321,4 +309,45 @@
                 "eventStatus": "Suspicious"
             }
         ]
-    }+    }
+
+        response = send_review_request(review_payload)
+        data = {
+            'hash': exam.generate_key(),
+            'status': ''
+        }
+        if response.status_code == 200:
+            data['status'] = 'review_was_sent'
+        else:
+            data['status'] = 'review_send_failed'
+
+        return Response(data=data,
+                        status=response.status_code)
+
+@api_view(['GET'])
+@authentication_classes((SsoTokenAuthentication,))
+@permission_classes((IsAuthenticated,))
+def get_exams_proctored(request):
+
+    return get_proctored_exams()
+
+@api_view(['GET'])
+@authentication_classes((SsoTokenAuthentication,))
+@permission_classes((IsAuthenticated,))
+def bulk_start_exams(request, exam_codes):
+    """
+    Start list of exams by exam codes.
+
+    :param request:
+    :param exam_codes: comaseparated list of exam codes
+    :return:
+    """
+
+    exam_list = Exam.objects.filter(exam_code__in=exam_codes)
+    response = bulk_start_exams_request(exam_list)
+    status = json.loads(response.content)
+    data = {
+        'status': status.get('status')
+    }
+    send_ws_msg(data)
+    return Response(data=data, status=response.status_code)