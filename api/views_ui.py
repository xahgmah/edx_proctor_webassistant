import json
from datetime import datetime, timedelta
from django.shortcuts import redirect
from django.contrib.auth.models import User
from rest_framework.decorators import api_view, authentication_classes, \
    permission_classes
from rest_framework.generics import get_object_or_404
from rest_framework.settings import api_settings
from rest_framework.permissions import IsAuthenticated
from rest_framework.response import Response
from rest_framework.views import APIView
from rest_framework import viewsets, status, mixins
from rest_framework.authentication import BasicAuthentication, \
    TokenAuthentication
from api.web_soket_methods import send_ws_msg
from models import Exam, EventSession, ArchivedEventSession
from serializers import (EventSessionSerializer,
                         ArchivedEventSessionSerializer, JournalingSerializer)
from journaling.models import Journaling
from edx_api import (start_exam_request, stop_exam_request,
                     poll_status_request,
                     send_review_request, get_proctored_exams_request,
                     bulk_start_exams_request,
                     bulk_send_review_request)
from api.auth import CsrfExemptSessionAuthentication, SsoTokenAuthentication, IsProctor
from api.utils import catch_exception


@api_view(['GET'])
@authentication_classes((SsoTokenAuthentication, ))
@permission_classes((IsAuthenticated, IsProctor))
def start_exam(request, attempt_code):
    exam = get_object_or_404(Exam, exam_code=attempt_code)

    response = start_exam_request(exam.exam_code)
    if response.status_code == 200:
        exam.exam_status = exam.STARTED
        exam.proctor = request.user
        exam.attempt_status = "OK"
        exam.save()
        Journaling.objects.create(
            type=Journaling.EXAM_STATUS_CHANGE,
            event=exam.event,
            exam=exam,
            proctor=request.user,
            note="%s -> %s" % (exam.NEW, exam.STARTED)
        )
        data = {
            'hash': exam.generate_key(),
            'proctor': exam.proctor.username,
            'status': "OK"
        }
        send_ws_msg(data, channel=exam.event.hash_key)
    else:
        data = {'error': 'Edx response error. See logs'}
    return Response(data=data, status=response.status_code)


@api_view(['PUT'])
@authentication_classes(
    (SsoTokenAuthentication, CsrfExemptSessionAuthentication))
@permission_classes((IsAuthenticated, IsProctor))
def stop_exam(request, attempt_code):
    exam = get_object_or_404(Exam, exam_code=attempt_code)
    action = request.data.get('action')
    user_id = request.data.get('user_id')
    if action and user_id:
        response = stop_exam_request(attempt_code, action, user_id)
        data = {
            'hash': exam.generate_key(),
            'status': "submitted"
        }
        send_ws_msg(data, channel=exam.event.hash_key)
        return Response(status=response.status_code, data=data)
    else:
        return Response(status=status.HTTP_400_BAD_REQUEST)


@api_view(['PUT'])
@authentication_classes(
    (SsoTokenAuthentication, CsrfExemptSessionAuthentication))
@permission_classes((IsAuthenticated, IsProctor))
def stop_exams(request):
    attempts = request.data.get('attempts')
    if attempts:
        status_list = []
        for attempt in attempts:
            exam = get_object_or_404(Exam, exam_code=attempt['attempt_code'])
            user_id = attempt.get('user_id')
            action = attempt.get('action')
            if action and user_id:
                response = stop_exam_request(attempt['attempt_code'], action,
                                             user_id)
                if response.status_code != 200:
                    status_list.append(response.status_code)
                else:
                    data = {
                        'hash': exam.generate_key(),
                        'status': "submitted"
                    }
                    send_ws_msg(data, channel=exam.event.hash_key)
            else:
                return Response(status=status.HTTP_400_BAD_REQUEST)
        if status_list:
            return Response(status=status.HTTP_500_INTERNAL_SERVER_ERROR)
        return Response(status=status.HTTP_200_OK)
    else:
        return Response(status=status.HTTP_400_BAD_REQUEST)


@api_view(['POST'])
@authentication_classes(
    (SsoTokenAuthentication, CsrfExemptSessionAuthentication))
@permission_classes((IsAuthenticated, IsProctor))
def poll_status(request):
    """
    Get statuses for list of exams

    Request example:

    ```
    {"list":["code1","code2"]}
    ```
    """
    data = request.data
    if u'list' in data:
        response = poll_status_request(data['list'])
        for val in response:
            exam = get_object_or_404(Exam, exam_code=val['attempt_code'])
            exam.attempt_status = val.get('status')
            exam.save()
            data = {
                'hash': exam.generate_key(),
                'status': exam.attempt_status
            }
            send_ws_msg(data, channel=exam.event.hash_key)
        return Response(status=status.HTTP_200_OK)
    else:
        return Response(status=status.HTTP_400_BAD_REQUEST)


class EventSessionViewSet(mixins.ListModelMixin,
                          mixins.CreateModelMixin,
                          mixins.RetrieveModelMixin,
                          mixins.UpdateModelMixin,
                          viewsets.GenericViewSet):
    """
    Event managment API

    For **create** send `testing_center`,`course_id`,`course_event_id`
    Other fields filling automaticaly

    You can **update** only `status` and `notify` fields
    """
    serializer_class = EventSessionSerializer
    queryset = EventSession.objects.all()
    authentication_classes = (
        SsoTokenAuthentication, CsrfExemptSessionAuthentication,
        BasicAuthentication)
    permission_classes = (IsAuthenticated, IsProctor)

    def create(self, request, *args, **kwargs):
        fields_for_create = ['testing_center', 'course_id', 'course_event_id']
        data = {}
        for field in fields_for_create:
            data[field] = request.data.get(field)
        # Return existing session if match test_center, ourse_id and exam_id
        # so the proctor is able to connect to existing session
        data['status'] = EventSession.IN_PROGRESS
        sessions = EventSession.objects.filter(**data).order_by('-start_date')
        if sessions:
            session = sessions[0]
            serializer = EventSessionSerializer(session)
            return Response(serializer.data,
                            status=status.HTTP_200_OK,
                            headers=self.get_success_headers(serializer.data))
        # else create session
        data['proctor'] = request.user.pk
        serializer = self.get_serializer(data=data)
        serializer.is_valid(raise_exception=True)
        serializer.save()
        Journaling.objects.create(
            type=Journaling.EVENT_SESSION_START,
            event=serializer.instance,
            proctor=request.user,
        )
        headers = self.get_success_headers(serializer.data)
        return Response(serializer.data,
                        status=status.HTTP_201_CREATED,
                        headers=headers)

    def get_success_headers(self, data):
        try:
            return {'Location': data[api_settings.URL_FIELD_NAME]}
        except (TypeError, KeyError):
            return {}

    def partial_update(self, request, *args, **kwargs):

        instance = self.get_object()
        fields_for_update = ['status', 'notify']
        data = {}

        for field in fields_for_update:
            data[field] = request.data.get(field)
        change_end_date = instance.status == EventSession.IN_PROGRESS and \
                          data.get('status') == EventSession.FINISHED
        if instance.status != data.get('status'):
            Journaling.objects.create(
                type=Journaling.EVENT_SESSION_STATUS_CHANGE,
                event=instance,
                proctor=request.user,
                note=instance.status + " -> " + data.get('status')
            )
        serializer = self.get_serializer(instance, data=data,
                                         partial=True)
        serializer.is_valid(raise_exception=True)
        self.perform_update(serializer)
        if change_end_date:
            event_session = EventSession.objects.get(pk=instance.pk)
            event_session.end_date = datetime.now()
            event_session.save()
            serializer = self.get_serializer(event_session)
        return Response(serializer.data)


class ArchivedEventSessionViewSet(mixins.ListModelMixin,
                                  viewsets.GenericViewSet):
    serializer_class = ArchivedEventSessionSerializer
    queryset = ArchivedEventSession.objects.all()
    authentication_classes = (
        SsoTokenAuthentication, CsrfExemptSessionAuthentication,
        BasicAuthentication)
    permission_classes = (IsAuthenticated, IsProctor)


class Review(APIView):
    """
    POST Request example:

    ```
    {
        "examMetaData": {
            "examCode": "C27DE6D1-39D6-4147-8BE0-9E9440D4A971"
        },
         "reviewStatus": "Clean",
         "videoReviewLink": "http://video.url",
         "desktopComments": [ ]
    }
    ```

    """
    authentication_classes = (
        SsoTokenAuthentication, CsrfExemptSessionAuthentication,
        BasicAuthentication)
    permission_classes = (IsAuthenticated, IsProctor)

    @catch_exception
    def post(self, request):
        passing_review_status = ['Clean', 'Rules Violation']
        failing_review_status = ['Not Reviewed', 'Suspicious']
        payload = request.data
        required_fields = ['examMetaData', 'reviewStatus',
                           'videoReviewLink', 'desktopComments']
        for field in required_fields:
            if field not in payload:
                return Response(status=status.HTTP_400_BAD_REQUEST)

        exam = get_object_or_404(
            Exam,
            exam_code=payload['examMetaData']['examCode']
        )

        payload['examMetaData'].update(
            {
                "ssiRecordLocator": exam.generate_key(),
                "reviewerNotes": ""
            }
        )

        response = send_review_request(payload)

        if response.status_code in [200, 201]:
            exam.attempt_status = 'finished'
            exam.save()

        return Response(
            status=response.status_code
        )


class BulkReview(APIView):
    authentication_classes = (
        SsoTokenAuthentication, CsrfExemptSessionAuthentication,
        BasicAuthentication)
    permission_classes = (IsAuthenticated, IsProctor)

    def post(self, request):
        """
        Request example:

            [
                {
                    "examMetaData": {
                        "examCode": "C27DE6D1-39D6-4147-8BE0-9E9440D4A971",
                        "ssiRecordLocator": "5649f201ab718b6610285f81",
                        "reviewedExam": true,
                        "reviewerNotes": "Everything is ok"
                    },
                     "reviewStatus": "Clean",
                     "videoReviewLink": "http://video.url",
                     "desktopComments": [
                        {
                            "comments": "Browsing other websites",
                            "duration": 88,
                            "eventFinish": 88,
                            "eventStart": 12,
                            "eventStatus": "Suspicious"
                        }
                     ]
                },
                {...}
            ]

        """
        review_payload_list = []
        exams = request.data
        for exam in exams:
            try:
                exam_obj = Exam.objects.get(
                    exam_code=exam.get('examMetaData', {}).get('examCode')
                )
            except Exam.DoesNotExist:
                continue

            review_payload_list.append(_review_payload(
                exam_obj,
                exam_obj.exam_code,
                exam.get('reviewStatus', {}),
                exam.get('videoReviewLink', {}),
                exam.get('desktopComments', {})
            ))

        data = bulk_send_review_request(review_payload_list)
        return Response(data=data, status=200)


@api_view(['GET'])
@authentication_classes((SsoTokenAuthentication,))
@permission_classes((IsAuthenticated, IsProctor))
def get_exams_proctored(request):
    response = get_proctored_exams_request()
    return Response(
        status=response.status_code,
        data=response.json()
    )


@api_view(['POST'])
@authentication_classes(
    (SsoTokenAuthentication, CsrfExemptSessionAuthentication))
@permission_classes((IsAuthenticated, IsProctor))
def bulk_start_exams(request):
    """
    Start list of exams by exam codes.

    :param request:
    :param exam_codes: comaseparated list of exam codes
    :return:
    """

    exam_codes = request.data.get('list', [])
    exam_list = Exam.objects.filter(exam_code__in=exam_codes)
    items = bulk_start_exams_request(exam_list)
    for exam in items:
        exam.exam_status = exam.STARTED
        exam.proctor = request.user
        exam.save()
        data = {
            'hash': exam.generate_key(),
            'proctor': exam.proctor.username,
            'status': "OK"
        }
        send_ws_msg(data, channel=exam.event.hash_key)
    Journaling.objects.create(
        type=Journaling.BULK_EXAM_STATUS_CHANGE,
        note="%s. %s -> %s" % (exam_codes, exam.NEW, exam.STARTED),
        proctor=request.user,
    )
    return Response(status=status.HTTP_200_OK)


def _review_payload(exam, exam_code, review_status, video_link,
                    desktop_comments):
    return {
        "examDate": "",
        "examProcessingStatus": "Review Completed",
        "examTakerEmail": " ",
        "examTakerFirstName": exam.first_name,
        "examTakerLastName": exam.last_name,
        "keySetVersion": "",
        "examApiData": {
            "duration": exam.duration,
            "examCode": exam.exam_code,
            "examName": exam.exam_name,
            "examPassword": exam.exam_password,
            "examSponsor": exam.exam_sponsor,
            "examUrl": "http://localhost:8000/api/edx_proctoring/proctoring_launch_callback/start_exam/4d07a01a-1502-422e-b943-93ac04dc6ced",
            "orgExtra": {
                "courseID": exam.course_id,
                "examEndDate": exam.exam_end_date,
                "examID": exam.exam_id,
                "examStartDate": exam.exam_start_date,
                "noOfStudents": exam.no_of_students
            },
            "organization": exam.organization,
            "reviewedExam": exam.reviewed_exam,
            "reviewerNotes": exam.reviewer_notes,
            "ssiProduct": "rp-now"
        },
        "overAllComments": "",
        "reviewStatus": review_status,
        "userPhotoBase64String": "",
        "videoReviewLink": video_link,
        "examMetaData": {
            "examCode": exam_code,
            "examName": exam.exam_name,
            "examSponsor": exam.exam_sponsor,
            "organization": exam.organization,
            "reviewedExam": "True",
            "reviewerNotes": "Closed Book",
            "simulatedExam": "False",
            "ssiExamToken": "",
            "ssiProduct": "rp-now",
            "ssiRecordLocator": exam.generate_key()
        },
        "desktopComments": desktop_comments,
        "webCamComments": [
            {
                "comments": "Photo ID not provided",
                "duration": 796,
                "eventFinish": 796,
                "eventStart": 0,
                "eventStatus": "Suspicious"
            }
        ]
    }


# Angular redirect
def redirect_session(request):
    return redirect('/#/session')


@api_view(['POST'])
@authentication_classes(
    (SsoTokenAuthentication, CsrfExemptSessionAuthentication))
@permission_classes((IsAuthenticated, IsProctor))
def comments_journaling(request):
    """
    Add proctor comments to journal
    Request example:

        {
            "examCode" : "C27DE6D1-39D6-4147-8BE0-9E9440D4A971",
            "comment" : {
                            "comments": "Browsing other websites",
                            "duration": 88,
                            "eventFinish": 88,
                            "eventStart": 12,
                            "eventStatus": "Suspicious"
                        }
        }
    """
    data = request.data
    if u'examCode' in data and u'comment' in data:
        exam = get_object_or_404(Exam, exam_code=data['examCode'])
        comment = data['comment']
        Journaling.objects.create(
            type=Journaling.EXAM_COMMENT,
            event=exam.event,
            exam=exam,
            proctor=request.user,
            note="""

                        Duration: %s
                        Event start: %s
                        Event finish: %s
                        eventStatus": %s
                        Comment:
                        %s
            """ % (comment.get('duration'),
                   comment.get('eventStart'),
                   comment.get('eventFinish'),
                   comment.get('eventStatus'),
                   comment.get('comments'),
                   ),
        )
        send_ws_msg(data, channel=exam.event.hash_key)
        return Response(status=status.HTTP_201_CREATED)
    else:
        return Response(status=status.HTTP_400_BAD_REQUEST)


class JournalingViewSet(mixins.ListModelMixin,
                        viewsets.GenericViewSet):
    """
    Return list of Journaling with pagiantion.

    You can filter results by `proctor`,`exam`,and `type`,`date`

    Add GET parameter in end of URL, for example:

    `?date=2015-12-04&type=8`

    """
    serializer_class = JournalingSerializer
    queryset = Journaling.objects.order_by('-pk').all()
    paginate_by = 25
    authentication_classes = (
        SsoTokenAuthentication, CsrfExemptSessionAuthentication,
        BasicAuthentication)
<<<<<<< HEAD
    permission_classes = (IsAuthenticated, IsProctor)
=======

    def get_queryset(self):
        queryset = Journaling.objects.order_by('-pk').all()
        for field, value in self.request.query_params.items():
            if field == "proctor":
                queryset = queryset.filter(proctor__username=value)
            if field == "exam":
                queryset = queryset.filter(exam__exam_code=value)
            if field == "type":
                queryset = queryset.filter(type=value)
            if field == "event":
                queryset = queryset.filter(event__hash_key=value)
            if field == "date" and len(value.split("-")) == 3:
                query_date = datetime.strptime(value, "%Y-%m-%d")
                queryset = queryset.filter(
                    datetime__gte=query_date,
                    datetime__lt=query_date+timedelta(days=1))
        return queryset
>>>>>>> dc8091c9
<|MERGE_RESOLUTION|>--- conflicted
+++ resolved
@@ -520,9 +520,7 @@
     authentication_classes = (
         SsoTokenAuthentication, CsrfExemptSessionAuthentication,
         BasicAuthentication)
-<<<<<<< HEAD
     permission_classes = (IsAuthenticated, IsProctor)
-=======
 
     def get_queryset(self):
         queryset = Journaling.objects.order_by('-pk').all()
@@ -540,5 +538,4 @@
                 queryset = queryset.filter(
                     datetime__gte=query_date,
                     datetime__lt=query_date+timedelta(days=1))
-        return queryset
->>>>>>> dc8091c9
+        return queryset