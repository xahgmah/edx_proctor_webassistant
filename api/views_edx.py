--- conflicted
+++ resolved
@@ -127,11 +127,7 @@
                 type=Journaling.EXAM_ATTEMPT,
                 event=event,
                 exam=serializer.instance,
-<<<<<<< HEAD
                 # proctor=request.user
-=======
-                proctor=User()
->>>>>>> 4abc4e87
             )
             return Response({'ID': data['hash']},
                             status=status.HTTP_201_CREATED,
